--- conflicted
+++ resolved
@@ -7,21 +7,6 @@
     <title>Vite + React</title>
   </head>
   <script>
-<<<<<<< HEAD
-  // URL에서 videoUrl 파라미터 가져오기
-  const params = new URLSearchParams(window.location.search);
-  const videoUrl = params.get("videoUrl");
-
-  if (videoUrl) {
-    // input 요소 찾기 (적절한 셀렉터로 수정 가능)
-    const input = document.querySelector('input[type="text"]');
-
-    if (input) {
-      input.value = videoUrl;
-    }
-  }
-  </script>
-=======
     document.addEventListener('DOMContentLoaded', () => {
       const params = new URLSearchParams(window.location.search);
       const videoUrl = params.get("videoUrl");
@@ -37,7 +22,6 @@
     });
   </script>
 
->>>>>>> 24afc53c
   <body>
     <div id="root"></div>
     <script type="module" src="/src/main.jsx"></script>
