<<<<<<< HEAD
import React, { useState, useEffect } from "react";
=======
import React, { useState } from "react";
>>>>>>> 24afc53c
import VideoComments from "./VideoComments.jsx";
import VideoInput from "./VideoInput.jsx";
import VideoPlayer from "./VideoPlayer.jsx";

function App() {
  const [videoId, setVideoId] = useState("");
  const [timestampSeconds, setTimestampSeconds] = useState([]);
<<<<<<< HEAD
  const [isAnalyzing, setIsAnalyzing] = useState(false);
  const [error, setError] = useState('');

  const processYouTubeUrl = async (url) => {
    if (!url) {
      setError('Please enter a YouTube URL');
      return;
    }
=======
  const [audioHighlights, setAudioHighlights] = useState([]);
  const [isAnalyzing, setIsAnalyzing] = useState(false);
  const [error, setError] = useState('');

  const handleAudioAnalysis = async (audioFile) => {
    if (!audioFile) {
      setError('Please select an audio file');
      return;
    }

    const formData = new FormData();
    formData.append('audio', audioFile);
>>>>>>> 24afc53c
    
    setIsAnalyzing(true);
    setError('');
    
    try {
<<<<<<< HEAD
      const response = await fetch('http://localhost:5000/api/process-youtube', {
        method: 'POST',
        mode: 'cors',
        credentials: 'same-origin',
        headers: {
          'Content-Type': 'application/json',
          'Accept': 'application/json',
        },
        body: JSON.stringify({ youtube_url: url }),
=======
      const response = await fetch('http://localhost:5000/api/highlights', {
        method: 'POST',
        body: formData,
        mode: 'cors',
        credentials: 'same-origin',
        headers: {
          'Accept': 'application/json',
        },
>>>>>>> 24afc53c
      });
      
      if (!response.ok) {
        const errorData = await response.json().catch(() => ({}));
        throw new Error(errorData.error || `HTTP error! status: ${response.status}`);
      }
      
      const data = await response.json();
<<<<<<< HEAD
      setTimestampSeconds(data.highlights || []);
    } catch (err) {
      console.error('Error processing YouTube URL:', err);
      setError(err.message || 'An error occurred while processing the YouTube video');
=======
      setAudioHighlights(data.highlights);
      // Update the timestamps to trigger video player updates
      setTimestampSeconds(data.highlights);
    } catch (err) {
      console.error('Error analyzing audio:', err);
      setError(err.message || 'An error occurred while processing the audio');
>>>>>>> 24afc53c
    } finally {
      setIsAnalyzing(false);
    }
  };

  const formatTime = (seconds) => {
    const mins = Math.floor(seconds / 60);
    const secs = Math.floor(seconds % 60);
    return `${mins}:${secs.toString().padStart(2, '0')}`;
  };
<<<<<<< HEAD

  // Extract video ID from YouTube URL
  const extractVideoId = (url) => {
    const match = url.match(
      /(?:https?:\/\/)?(?:www\.)?(?:youtube\.com\/(?:watch\?v=|embed\/|shorts\/)|youtu\.be\/)([a-zA-Z0-9_-]{11})/
    );
    return match ? match[1] : null;
  };

  return (
    <div>
      <VideoInput onVideoSubmit={(url) => {
        const videoId = extractVideoId(url);
        if (videoId) {
          setVideoId(videoId);
          processYouTubeUrl(url);
        } else {
          setError('Invalid YouTube URL');
        }
      }}>
=======

  return (
    <div>
      <VideoInput onVideoSubmit={setVideoId}>
>>>>>>> 24afc53c
        <div className="main-content">
          <div className="left-column">
            {videoId && (
              <>
<<<<<<< HEAD
                {isAnalyzing && <p>Analyzing video for highlights... This may take a moment.</p>}
                {error && <p style={{ color: 'red' }}>Error: {error}</p>}
=======
                <div className="audio-upload" style={{ marginBottom: '1rem', padding: '1rem', border: '1px solid #ccc', borderRadius: '4px' }}>
                  <h3>Audio Highlight Detection</h3>
                  <input
                    type="file"
                    accept="audio/*"
                    onChange={(e) => handleAudioAnalysis(e.target.files[0])}
                    disabled={isAnalyzing}
                    style={{ marginBottom: '0.5rem' }}
                  />
                  {isAnalyzing && <p>Analyzing audio... This may take a moment.</p>}
                  {error && <p style={{ color: 'red' }}>Error: {error}</p>}
                  
                  {audioHighlights.length > 0 && (
                    <div style={{ marginTop: '1rem' }}>
                      <h4>Detected Highlights:</h4>
                      <ul style={{ listStyle: 'none', padding: 0, maxHeight: '200px', overflowY: 'auto' }}>
                        {audioHighlights.map((time, index) => (
                          <li key={index} style={{ marginBottom: '0.5rem', cursor: 'pointer' }}
                              onClick={() => setTimestampSeconds([time])}>
                            {formatTime(time)} - <span style={{ color: '#007bff' }}>Jump to highlight</span>
                          </li>
                        ))}
                      </ul>
                    </div>
                  )}
                </div>
>>>>>>> 24afc53c
                <VideoComments videoId={videoId} setTimestampSeconds={setTimestampSeconds} />
              </>
            )}
          </div>
          <div className="right-column">
            {videoId && <VideoPlayer timestampSeconds={timestampSeconds} />}
          </div>
        </div>
      </VideoInput>
    </div>
  );
}

export default App<|MERGE_RESOLUTION|>--- conflicted
+++ resolved
@@ -1,8 +1,4 @@
-<<<<<<< HEAD
-import React, { useState, useEffect } from "react";
-=======
 import React, { useState } from "react";
->>>>>>> 24afc53c
 import VideoComments from "./VideoComments.jsx";
 import VideoInput from "./VideoInput.jsx";
 import VideoPlayer from "./VideoPlayer.jsx";
@@ -10,7 +6,6 @@
 function App() {
   const [videoId, setVideoId] = useState("");
   const [timestampSeconds, setTimestampSeconds] = useState([]);
-<<<<<<< HEAD
   const [isAnalyzing, setIsAnalyzing] = useState(false);
   const [error, setError] = useState('');
 
@@ -19,26 +14,11 @@
       setError('Please enter a YouTube URL');
       return;
     }
-=======
-  const [audioHighlights, setAudioHighlights] = useState([]);
-  const [isAnalyzing, setIsAnalyzing] = useState(false);
-  const [error, setError] = useState('');
-
-  const handleAudioAnalysis = async (audioFile) => {
-    if (!audioFile) {
-      setError('Please select an audio file');
-      return;
-    }
-
-    const formData = new FormData();
-    formData.append('audio', audioFile);
->>>>>>> 24afc53c
     
     setIsAnalyzing(true);
     setError('');
     
     try {
-<<<<<<< HEAD
       const response = await fetch('http://localhost:5000/api/process-youtube', {
         method: 'POST',
         mode: 'cors',
@@ -48,16 +28,6 @@
           'Accept': 'application/json',
         },
         body: JSON.stringify({ youtube_url: url }),
-=======
-      const response = await fetch('http://localhost:5000/api/highlights', {
-        method: 'POST',
-        body: formData,
-        mode: 'cors',
-        credentials: 'same-origin',
-        headers: {
-          'Accept': 'application/json',
-        },
->>>>>>> 24afc53c
       });
       
       if (!response.ok) {
@@ -66,19 +36,10 @@
       }
       
       const data = await response.json();
-<<<<<<< HEAD
       setTimestampSeconds(data.highlights || []);
     } catch (err) {
       console.error('Error processing YouTube URL:', err);
       setError(err.message || 'An error occurred while processing the YouTube video');
-=======
-      setAudioHighlights(data.highlights);
-      // Update the timestamps to trigger video player updates
-      setTimestampSeconds(data.highlights);
-    } catch (err) {
-      console.error('Error analyzing audio:', err);
-      setError(err.message || 'An error occurred while processing the audio');
->>>>>>> 24afc53c
     } finally {
       setIsAnalyzing(false);
     }
@@ -89,7 +50,6 @@
     const secs = Math.floor(seconds % 60);
     return `${mins}:${secs.toString().padStart(2, '0')}`;
   };
-<<<<<<< HEAD
 
   // Extract video ID from YouTube URL
   const extractVideoId = (url) => {
@@ -110,47 +70,12 @@
           setError('Invalid YouTube URL');
         }
       }}>
-=======
-
-  return (
-    <div>
-      <VideoInput onVideoSubmit={setVideoId}>
->>>>>>> 24afc53c
         <div className="main-content">
           <div className="left-column">
             {videoId && (
               <>
-<<<<<<< HEAD
                 {isAnalyzing && <p>Analyzing video for highlights... This may take a moment.</p>}
                 {error && <p style={{ color: 'red' }}>Error: {error}</p>}
-=======
-                <div className="audio-upload" style={{ marginBottom: '1rem', padding: '1rem', border: '1px solid #ccc', borderRadius: '4px' }}>
-                  <h3>Audio Highlight Detection</h3>
-                  <input
-                    type="file"
-                    accept="audio/*"
-                    onChange={(e) => handleAudioAnalysis(e.target.files[0])}
-                    disabled={isAnalyzing}
-                    style={{ marginBottom: '0.5rem' }}
-                  />
-                  {isAnalyzing && <p>Analyzing audio... This may take a moment.</p>}
-                  {error && <p style={{ color: 'red' }}>Error: {error}</p>}
-                  
-                  {audioHighlights.length > 0 && (
-                    <div style={{ marginTop: '1rem' }}>
-                      <h4>Detected Highlights:</h4>
-                      <ul style={{ listStyle: 'none', padding: 0, maxHeight: '200px', overflowY: 'auto' }}>
-                        {audioHighlights.map((time, index) => (
-                          <li key={index} style={{ marginBottom: '0.5rem', cursor: 'pointer' }}
-                              onClick={() => setTimestampSeconds([time])}>
-                            {formatTime(time)} - <span style={{ color: '#007bff' }}>Jump to highlight</span>
-                          </li>
-                        ))}
-                      </ul>
-                    </div>
-                  )}
-                </div>
->>>>>>> 24afc53c
                 <VideoComments videoId={videoId} setTimestampSeconds={setTimestampSeconds} />
               </>
             )}
